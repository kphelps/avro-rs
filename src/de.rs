--- conflicted
+++ resolved
@@ -138,7 +138,7 @@
                 String::from_utf8(bytes.to_owned())
                     .map_err(|e| Error::custom(e.description()))
                     .and_then(|s| visitor.visit_string(s))
-            },
+            }
             _ => Err(Error::custom("not a string|bytes|fixed")),
         }
     }
@@ -162,7 +162,7 @@
             Value::String(ref s) => visitor.visit_byte_buf(s.clone().into_bytes()),
             Value::Bytes(ref bytes) | Value::Fixed(_, ref bytes) => {
                 visitor.visit_byte_buf(bytes.to_owned())
-            },
+            }
             _ => Err(Error::custom("not a string|bytes|fixed")),
         }
     }
@@ -174,10 +174,6 @@
         match *self.input {
             Value::Union(ref inner) if inner.as_ref() == &Value::Null => visitor.visit_none(),
             Value::Union(ref inner) => visitor.visit_some(&mut Deserializer::new(inner)),
-<<<<<<< HEAD
-            // Value::Union(None) => visitor.visit_none(),
-=======
->>>>>>> e35eb562
             _ => Err(Error::custom("not a union")),
         }
     }
@@ -324,7 +320,7 @@
                 seed.deserialize(StringDeserializer {
                     input: (*key).clone(),
                 }).map(Some)
-            },
+            }
             None => Ok(None),
         }
     }
@@ -354,7 +350,7 @@
                 seed.deserialize(StringDeserializer {
                     input: field.clone(),
                 }).map(Some)
-            },
+            }
             None => Ok(None),
         }
     }
