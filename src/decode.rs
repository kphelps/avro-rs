--- conflicted
+++ resolved
@@ -140,13 +140,8 @@
                 }
                 None => Err(DecodeError::new("Union index out of bounds").into()),
             }
-<<<<<<< HEAD
         },
         Schema::Record(ref record) => {
-=======
-        }
-        Schema::Record { ref fields, .. } => {
->>>>>>> 3228b810
             // Benchmarks indicate ~10% improvement using this method.
             let mut items = Vec::new();
             for field in &record.fields {
@@ -172,15 +167,11 @@
             } else {
                 Err(DecodeError::new("enum symbol not found").into())
             }
-<<<<<<< HEAD
         },
         Schema::Reference(ref name) => {
             types.get(&name.fullname(None))
                 .ok_or_else(|| DecodeError::new("reference name not found").into())
                 .and_then(|inner| decode_with_context(inner, types, reader))
         },
-=======
-        }
->>>>>>> 3228b810
     }
 }