//! Logic handling writing in Avro format at user level.
use std::collections::HashMap;
use std::io::Write;

use failure::Error;
use rand::random;
use serde::Serialize;
use serde_json;

use crate::encode::{encode, encode_ref, encode_to_vec};
use crate::schema::{FullSchema, Schema};
use crate::ser::Serializer;
use crate::types::{ToAvro, Value};
use crate::Codec;

const SYNC_SIZE: usize = 16;
const SYNC_INTERVAL: usize = 1000 * SYNC_SIZE; // TODO: parametrize in Writer

const AVRO_OBJECT_HEADER: &[u8] = &[b'O', b'b', b'j', 1u8];

/// Describes errors happened while validating Avro data.
#[derive(Fail, Debug)]
#[fail(display = "Decoding error: {}", _0)]
pub struct ValidationError(String);

impl ValidationError {
    pub fn new<S>(msg: S) -> ValidationError
    where
        S: Into<String>,
    {
        ValidationError(msg.into())
    }
}

/// Main interface for writing Avro formatted values.
pub struct Writer<'a, W> {
    schema: &'a FullSchema,
    serializer: Serializer,
    writer: W,
    buffer: Vec<u8>,
    num_values: usize,
    codec: Codec,
    marker: Vec<u8>,
    has_header: bool,
}

impl<'a, W: Write> Writer<'a, W> {
    /// Creates a `Writer` given a `FullSchema` and something implementing the `io::Write` trait to write
    /// to.
    /// No compression `Codec` will be used.
    pub fn new(schema: &'a FullSchema, writer: W) -> Writer<'a, W> {
        Self::with_codec(schema, writer, Codec::Null)
    }

    /// Creates a `Writer` with a specific `Codec` given a `FullSchema` and something implementing the
    /// `io::Write` trait to write to.
    pub fn with_codec(schema: &'a FullSchema, writer: W, codec: Codec) -> Writer<'a, W> {
        let mut marker = Vec::with_capacity(16);
        for _ in 0..16 {
            marker.push(random::<u8>());
        }

        Writer {
            schema,
            serializer: Serializer::default(),
            writer,
            buffer: Vec::with_capacity(SYNC_INTERVAL),
            num_values: 0,
            codec,
            marker,
            has_header: false,
        }
    }

    /// Get a reference to the `FullSchema` associated to a `Writer`.
    pub fn schema(&self) -> &'a FullSchema {
        self.schema
    }

    /// Append a compatible value (implementing the `ToAvro` trait) to a `Writer`, also performing
    /// schema validation.
    ///
    /// Return the number of bytes written (it might be 0, see below).
    ///
    /// **NOTE** This function is not guaranteed to perform any actual write, since it relies on
    /// internal buffering for performance reasons. If you want to be sure the value has been
    /// written, then call [`flush`](struct.Writer.html#method.flush).
    pub fn append<T: ToAvro>(&mut self, value: T) -> Result<usize, Error> {
        let n = if !self.has_header {
            let header = self.header()?;
            let n = self.append_bytes(header.as_ref())?;
            self.has_header = true;
            n
        } else {
            0
        };

        let avro = value.avro();
        write_value_ref(self.schema, &avro, &mut self.buffer)?;

        self.num_values += 1;

        if self.buffer.len() >= SYNC_INTERVAL {
            return self.flush().map(|b| b + n);
        }

        Ok(n)
    }

    /// Append a compatible value to a `Writer`, also performing schema validation.
    ///
    /// Return the number of bytes written (it might be 0, see below).
    ///
    /// **NOTE** This function is not guaranteed to perform any actual write, since it relies on
    /// internal buffering for performance reasons. If you want to be sure the value has been
    /// written, then call [`flush`](struct.Writer.html#method.flush).
    pub fn append_value_ref(&mut self, value: &Value) -> Result<usize, Error> {
        let n = if !self.has_header {
            let header = self.header()?;
            let n = self.append_bytes(header.as_ref())?;
            self.has_header = true;
            n
        } else {
            0
        };

        write_value_ref(self.schema, value, &mut self.buffer)?;

        self.num_values += 1;

        if self.buffer.len() >= SYNC_INTERVAL {
            return self.flush().map(|b| b + n);
        }

        Ok(n)
    }

    /// Append anything implementing the `Serialize` trait to a `Writer` for
    /// [`serde`](https://docs.serde.rs/serde/index.html) compatibility, also performing schema
    /// validation.
    ///
    /// Return the number of bytes written.
    ///
    /// **NOTE** This function is not guaranteed to perform any actual write, since it relies on
    /// internal buffering for performance reasons. If you want to be sure the value has been
    /// written, then call [`flush`](struct.Writer.html#method.flush).
    pub fn append_ser<S: Serialize>(&mut self, value: S) -> Result<usize, Error> {
        let avro_value = value.serialize(&mut self.serializer)?;
        self.append(avro_value)
    }

    /// Extend a `Writer` with an `Iterator` of compatible values (implementing the `ToAvro`
    /// trait), also performing schema validation.
    ///
    /// Return the number of bytes written.
    ///
    /// **NOTE** This function forces the written data to be flushed (an implicit
    /// call to [`flush`](struct.Writer.html#method.flush) is performed).
    pub fn extend<I, T: ToAvro>(&mut self, values: I) -> Result<usize, Error>
    where
        I: IntoIterator<Item = T>,
    {
        /*
        https://github.com/rust-lang/rfcs/issues/811 :(
        let mut stream = values
            .filter_map(|value| value.serialize(&mut self.serializer).ok())
            .map(|value| value.encode(self.schema))
            .collect::<Option<Vec<_>>>()
            .ok_or_else(|| err_msg("value does not match given schema"))?
            .into_iter()
            .fold(Vec::new(), |mut acc, stream| {
                num_values += 1;
                acc.extend(stream); acc
            });
        */

        let mut num_bytes = 0;
        for value in values {
            num_bytes += self.append(value)?;
        }
        num_bytes += self.flush()?;

        Ok(num_bytes)
    }

    /// Extend a `Writer` with an `Iterator` of anything implementing the `Serialize` trait for
    /// [`serde`](https://docs.serde.rs/serde/index.html) compatibility, also performing schema
    /// validation.
    ///
    /// Return the number of bytes written.
    ///
    /// **NOTE** This function forces the written data to be flushed (an implicit
    /// call to [`flush`](struct.Writer.html#method.flush) is performed).
    pub fn extend_ser<I, T: Serialize>(&mut self, values: I) -> Result<usize, Error>
    where
        I: IntoIterator<Item = T>,
    {
        /*
        https://github.com/rust-lang/rfcs/issues/811 :(
        let mut stream = values
            .filter_map(|value| value.serialize(&mut self.serializer).ok())
            .map(|value| value.encode(self.schema))
            .collect::<Option<Vec<_>>>()
            .ok_or_else(|| err_msg("value does not match given schema"))?
            .into_iter()
            .fold(Vec::new(), |mut acc, stream| {
                num_values += 1;
                acc.extend(stream); acc
            });
        */

        let mut num_bytes = 0;
        for value in values {
            num_bytes += self.append_ser(value)?;
        }
        num_bytes += self.flush()?;

        Ok(num_bytes)
    }

    /// Extend a `Writer` by appending each `Value` from a slice, while also performing schema
    /// validation on each value appended.
    ///
    /// Return the number of bytes written.
    ///
    /// **NOTE** This function forces the written data to be flushed (an implicit
    /// call to [`flush`](struct.Writer.html#method.flush) is performed).
    pub fn extend_from_slice(&mut self, values: &[Value]) -> Result<usize, Error> {
        let mut num_bytes = 0;
        for value in values {
            num_bytes += self.append_value_ref(value)?;
        }
        num_bytes += self.flush()?;

        Ok(num_bytes)
    }

    /// Flush the content appended to a `Writer`. Call this function to make sure all the content
    /// has been written before releasing the `Writer`.
    ///
    /// Return the number of bytes written.
    pub fn flush(&mut self) -> Result<usize, Error> {
        if self.num_values == 0 {
            return Ok(0);
        }

        self.codec.compress(&mut self.buffer)?;

        let num_values = self.num_values;
        let stream_len = self.buffer.len();

        let num_bytes = self.append_raw(&num_values.avro(), &Schema::Long.as_full_schema())?
            + self.append_raw(&stream_len.avro(), &Schema::Long.as_full_schema())?
            + self.writer.write(self.buffer.as_ref())?
            + self.append_marker()?;

        self.buffer.clear();
        self.num_values = 0;

        Ok(num_bytes)
    }

    /// Return what the `Writer` is writing to, consuming the `Writer` itself.
    ///
    /// **NOTE** This function doesn't guarantee that everything gets written before consuming the
    /// buffer. Please call [`flush`](struct.Writer.html#method.flush) before.
    pub fn into_inner(self) -> W {
        self.writer
    }

    /// Generate and append synchronization marker to the payload.
    fn append_marker(&mut self) -> Result<usize, Error> {
        // using .writer.write directly to avoid mutable borrow of self
        // with ref borrowing of self.marker
        Ok(self.writer.write(&self.marker)?)
    }

    /// Append a raw Avro Value to the payload avoiding to encode it again.
    fn append_raw(&mut self, value: &Value, schema: &FullSchema) -> Result<usize, Error> {
        self.append_bytes(encode_to_vec(&value, schema).as_ref())
    }

    /// Append pure bytes to the payload.
    fn append_bytes(&mut self, bytes: &[u8]) -> Result<usize, Error> {
        Ok(self.writer.write(bytes)?)
    }

    /// Create an Avro header based on schema, codec and sync marker.
    fn header(&self) -> Result<Vec<u8>, Error> {
        let schema_bytes = serde_json::to_string(&self.schema.schema)?.into_bytes();

        let mut metadata = HashMap::with_capacity(2);
        metadata.insert("avro.schema", Value::Bytes(schema_bytes));
        metadata.insert("avro.codec", self.codec.avro());

        let mut header = Vec::new();
        header.extend_from_slice(AVRO_OBJECT_HEADER);
        encode(
            &metadata.avro(),
            &Schema::Map(Box::new(Schema::Bytes)).as_full_schema(),
            &mut header,
        );
        header.extend_from_slice(&self.marker);

        Ok(header)
    }
}

/// Encode a compatible value (implementing the `ToAvro` trait) into Avro format, also performing
/// schema validation.
///
/// This is an internal function which gets the bytes buffer where to write as parameter instead of
/// creating a new one like `to_avro_datum`.
fn write_avro_datum<T: ToAvro>(
    schema: &FullSchema,
    value: T,
    buffer: &mut Vec<u8>,
) -> Result<(), Error> {
    let avro = value.avro();
    if !avro.validate(schema) {
        return Err(ValidationError::new("value does not match schema").into());
    }
    encode(&avro, schema, buffer);
    Ok(())
}

fn write_value_ref(schema: &FullSchema, value: &Value, buffer: &mut Vec<u8>) -> Result<(), Error> {
    if !value.validate(schema) {
        return Err(ValidationError::new("value does not match schema").into());
    }
    encode_ref(value, schema, buffer);
    Ok(())
}

/// Encode a compatible value (implementing the `ToAvro` trait) into Avro format, also
/// performing schema validation.
///
/// **NOTE** This function has a quite small niche of usage and does NOT generate headers and sync
/// markers; use [`Writer`](struct.Writer.html) to be fully Avro-compatible if you don't know what
/// you are doing, instead.
pub fn to_avro_datum<T: ToAvro>(schema: &FullSchema, value: T) -> Result<Vec<u8>, Error> {
    let mut buffer = Vec::new();
    write_avro_datum(schema, value, &mut buffer)?;
    Ok(buffer)
}

#[cfg(test)]
mod tests {
    use super::*;
<<<<<<< HEAD
    use crate::types::Record;
    use crate::util::zig_i64;
    use crate::schema::{SchemaKind, UnionRef};
=======
    use types::{Record, Value};
    use util::zig_i64;
>>>>>>> 3228b810

    static SCHEMA: &'static str = r#"
            {
                "type": "record",
                "name": "test",
                "fields": [
                    {"name": "a", "type": "long", "default": 42},
                    {"name": "b", "type": "string"}
                ]
            }
        "#;
    static UNION_SCHEMA: &'static str = r#"
            ["null", "long"]
        "#;

    static LOGICAL_TYPE_SCHEMA: &'static str =
        r#"{"type": "long", "logicalType": "timestamp-millis"}"#;

    #[test]
    fn test_to_avro_datum() {
        let schema = Schema::parse_str(SCHEMA).unwrap();
        let mut record = Record::new(&schema.schema).unwrap();
        record.put("a", 27i64);
        record.put("b", "foo");

        let mut expected = Vec::new();
        zig_i64(27, &mut expected);
        zig_i64(3, &mut expected);
        expected.extend(vec![b'f', b'o', b'o'].into_iter());

        assert_eq!(to_avro_datum(&schema, record).unwrap(), expected);
    }

    #[test]
    fn test_union() {
        let schema = Schema::parse_str(UNION_SCHEMA).unwrap();
        let union = Value::Union(
            UnionRef::primitive(SchemaKind::Long),
            Box::new(Value::Long(3))
        );

        let mut expected = Vec::new();
        zig_i64(1, &mut expected);
        zig_i64(3, &mut expected);

        assert_eq!(to_avro_datum(&schema, union).unwrap(), expected);
    }

    #[test]
    fn test_logical_type() {
        let schema = Schema::parse_str(LOGICAL_TYPE_SCHEMA).unwrap();
        // The serialized format should be the same as the schema that is just "long".
        let l_schema = Schema::Long;
        let ser = to_avro_datum(&schema, 1i64).unwrap();
        let l_ser = to_avro_datum(&l_schema, 1i64).unwrap();
        assert_eq!(ser, l_ser);
        // Should deserialize from the schema into the logical type.
        let mut r = ser.as_slice();
        let de = ::reader::from_avro_datum(&schema, &mut r, None).unwrap();
        assert_eq!(de, Value::TimestampMillis(1));
    }

    #[test]
    fn test_writer_append() {
        let schema = Schema::parse_str(SCHEMA).unwrap();
        let mut writer = Writer::new(&schema, Vec::new());

        let mut record = Record::new(&schema.schema).unwrap();
        record.put("a", 27i64);
        record.put("b", "foo");

        let n1 = writer.append(record.clone()).unwrap();
        let n2 = writer.append(record.clone()).unwrap();
        let n3 = writer.flush().unwrap();
        let result = writer.into_inner();

        assert_eq!(n1 + n2 + n3, result.len());

        let mut header = Vec::new();
        header.extend(vec![b'O', b'b', b'j', b'\x01']);

        let mut data = Vec::new();
        zig_i64(27, &mut data);
        zig_i64(3, &mut data);
        data.extend(vec![b'f', b'o', b'o'].into_iter());
        let data_copy = data.clone();
        data.extend(data_copy);

        // starts with magic
        assert_eq!(
            result
                .iter()
                .cloned()
                .take(header.len())
                .collect::<Vec<u8>>(),
            header
        );
        // ends with data and sync marker
        assert_eq!(
            result
                .iter()
                .cloned()
                .rev()
                .skip(16)
                .take(data.len())
                .collect::<Vec<u8>>()
                .into_iter()
                .rev()
                .collect::<Vec<u8>>(),
            data
        );
    }

    #[test]
    fn test_writer_extend() {
        let schema = Schema::parse_str(SCHEMA).unwrap();
        let mut writer = Writer::new(&schema, Vec::new());

        let mut record = Record::new(&schema.schema).unwrap();
        record.put("a", 27i64);
        record.put("b", "foo");
        let record_copy = record.clone();
        let records = vec![record, record_copy];

        let n1 = writer.extend(records.into_iter()).unwrap();
        let n2 = writer.flush().unwrap();
        let result = writer.into_inner();

        assert_eq!(n1 + n2, result.len());

        let mut header = Vec::new();
        header.extend(vec![b'O', b'b', b'j', b'\x01']);

        let mut data = Vec::new();
        zig_i64(27, &mut data);
        zig_i64(3, &mut data);
        data.extend(vec![b'f', b'o', b'o'].into_iter());
        let data_copy = data.clone();
        data.extend(data_copy);

        // starts with magic
        assert_eq!(
            result
                .iter()
                .cloned()
                .take(header.len())
                .collect::<Vec<u8>>(),
            header
        );
        // ends with data and sync marker
        assert_eq!(
            result
                .iter()
                .cloned()
                .rev()
                .skip(16)
                .take(data.len())
                .collect::<Vec<u8>>()
                .into_iter()
                .rev()
                .collect::<Vec<u8>>(),
            data
        );
    }

    #[derive(Debug, Clone, Deserialize, Serialize)]
    struct TestSerdeSerialize {
        a: i64,
        b: String,
    }

    #[test]
    fn test_writer_append_ser() {
        let schema = Schema::parse_str(SCHEMA).unwrap();
        let mut writer = Writer::new(&schema, Vec::new());

        let record = TestSerdeSerialize {
            a: 27,
            b: "foo".to_owned(),
        };

        let n1 = writer.append_ser(record).unwrap();
        let n2 = writer.flush().unwrap();
        let result = writer.into_inner();

        assert_eq!(n1 + n2, result.len());

        let mut header = Vec::new();
        header.extend(vec![b'O', b'b', b'j', b'\x01']);

        let mut data = Vec::new();
        zig_i64(27, &mut data);
        zig_i64(3, &mut data);
        data.extend(vec![b'f', b'o', b'o'].into_iter());

        // starts with magic
        assert_eq!(
            result
                .iter()
                .cloned()
                .take(header.len())
                .collect::<Vec<u8>>(),
            header
        );
        // ends with data and sync marker
        assert_eq!(
            result
                .iter()
                .cloned()
                .rev()
                .skip(16)
                .take(data.len())
                .collect::<Vec<u8>>()
                .into_iter()
                .rev()
                .collect::<Vec<u8>>(),
            data
        );
    }

    #[test]
    fn test_writer_extend_ser() {
        let schema = Schema::parse_str(SCHEMA).unwrap();
        let mut writer = Writer::new(&schema, Vec::new());

        let record = TestSerdeSerialize {
            a: 27,
            b: "foo".to_owned(),
        };
        let record_copy = record.clone();
        let records = vec![record, record_copy];

        let n1 = writer.extend_ser(records.into_iter()).unwrap();
        let n2 = writer.flush().unwrap();
        let result = writer.into_inner();

        assert_eq!(n1 + n2, result.len());

        let mut header = Vec::new();
        header.extend(vec![b'O', b'b', b'j', b'\x01']);

        let mut data = Vec::new();
        zig_i64(27, &mut data);
        zig_i64(3, &mut data);
        data.extend(vec![b'f', b'o', b'o'].into_iter());
        let data_copy = data.clone();
        data.extend(data_copy);

        // starts with magic
        assert_eq!(
            result
                .iter()
                .cloned()
                .take(header.len())
                .collect::<Vec<u8>>(),
            header
        );
        // ends with data and sync marker
        assert_eq!(
            result
                .iter()
                .cloned()
                .rev()
                .skip(16)
                .take(data.len())
                .collect::<Vec<u8>>()
                .into_iter()
                .rev()
                .collect::<Vec<u8>>(),
            data
        );
    }

    #[test]
    fn test_writer_with_codec() {
        let schema = Schema::parse_str(SCHEMA).unwrap();
        let mut writer = Writer::with_codec(&schema, Vec::new(), Codec::Deflate);

        let mut record = Record::new(&schema.schema).unwrap();
        record.put("a", 27i64);
        record.put("b", "foo");

        let n1 = writer.append(record.clone()).unwrap();
        let n2 = writer.append(record.clone()).unwrap();
        let n3 = writer.flush().unwrap();
        let result = writer.into_inner();

        assert_eq!(n1 + n2 + n3, result.len());

        let mut header = Vec::new();
        header.extend(vec![b'O', b'b', b'j', b'\x01']);

        let mut data = Vec::new();
        zig_i64(27, &mut data);
        zig_i64(3, &mut data);
        data.extend(vec![b'f', b'o', b'o'].into_iter());
        let data_copy = data.clone();
        data.extend(data_copy);
        Codec::Deflate.compress(&mut data).unwrap();

        // starts with magic
        assert_eq!(
            result
                .iter()
                .cloned()
                .take(header.len())
                .collect::<Vec<u8>>(),
            header
        );
        // ends with data and sync marker
        assert_eq!(
            result
                .iter()
                .cloned()
                .rev()
                .skip(16)
                .take(data.len())
                .collect::<Vec<u8>>()
                .into_iter()
                .rev()
                .collect::<Vec<u8>>(),
            data
        );
    }
}<|MERGE_RESOLUTION|>--- conflicted
+++ resolved
@@ -347,14 +347,9 @@
 #[cfg(test)]
 mod tests {
     use super::*;
-<<<<<<< HEAD
-    use crate::types::Record;
+    use crate::types::{Record, Value};
     use crate::util::zig_i64;
     use crate::schema::{SchemaKind, UnionRef};
-=======
-    use types::{Record, Value};
-    use util::zig_i64;
->>>>>>> 3228b810
 
     static SCHEMA: &'static str = r#"
             {
