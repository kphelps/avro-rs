--- conflicted
+++ resolved
@@ -284,38 +284,7 @@
         symbols: Vec<String>,
     },
     /// A `fixed` Avro schema.
-<<<<<<< HEAD
     Fixed { name: Name, size: usize },
-    Reference(Name),
-}
-
-#[derive(Clone, Debug, PartialEq)]
-pub struct RecordSchema {
-    pub name: Name,
-    pub doc: Documentation,
-    pub fields: Vec<RecordField>,
-    pub lookup: HashMap<String, usize>,
-}
-
-impl RecordSchema {
-    pub fn new(
-        name: Name,
-        doc: Documentation,
-        fields: Vec<RecordField>,
-        lookup: HashMap<String, usize>,
-    ) -> Self {
-        Self {
-            name,
-            doc,
-            fields,
-            lookup,
-        }
-    }
-=======
-    Fixed {
-        name: Name,
-        size: usize,
-    },
     // TODO (JAB): Implement eventually
     // /// Logical type which represents `Decimal` values. The underlying type is serialized and
     // /// deserialized as `Schema::Bytes` or `Schema::Fixed`. `scale` defaults to 0 and `precision`
@@ -331,8 +300,31 @@
     TimeMicros,
     TimestampMillis,
     TimestampMicros,
-    // Duration,
->>>>>>> 3228b810
+    Reference(Name),
+}
+
+#[derive(Clone, Debug, PartialEq)]
+pub struct RecordSchema {
+    pub name: Name,
+    pub doc: Documentation,
+    pub fields: Vec<RecordField>,
+    pub lookup: HashMap<String, usize>,
+}
+
+impl RecordSchema {
+    pub fn new(
+        name: Name,
+        doc: Documentation,
+        fields: Vec<RecordField>,
+        lookup: HashMap<String, usize>,
+    ) -> Self {
+        Self {
+            name,
+            doc,
+            fields,
+            lookup,
+        }
+    }
 }
 
 /// This type is used to simplify enum variant comparison between `Schema` and `types::Value`.
@@ -386,15 +378,12 @@
             Schema::Record(_) => SchemaKind::Record,
             Schema::Enum { .. } => SchemaKind::Enum,
             Schema::Fixed { .. } => SchemaKind::Fixed,
-<<<<<<< HEAD
             Schema::Reference(_) => SchemaKind::Record,
-=======
             Schema::Date => SchemaKind::Date,
             Schema::TimeMillis => SchemaKind::TimeMillis,
             Schema::TimeMicros => SchemaKind::TimeMicros,
             Schema::TimestampMillis => SchemaKind::TimestampMillis,
             Schema::TimestampMicros => SchemaKind::TimestampMicros,
->>>>>>> 3228b810
         }
     }
 }
@@ -404,22 +393,6 @@
     fn from(value: &'a types::Value) -> SchemaKind {
         use self::types::Value;
         match value {
-<<<<<<< HEAD
-            types::Value::Null => SchemaKind::Null,
-            types::Value::Boolean(_) => SchemaKind::Boolean,
-            types::Value::Int(_) => SchemaKind::Int,
-            types::Value::Long(_) => SchemaKind::Long,
-            types::Value::Float(_) => SchemaKind::Float,
-            types::Value::Double(_) => SchemaKind::Double,
-            types::Value::Bytes(_) => SchemaKind::Bytes,
-            types::Value::String(_) => SchemaKind::String,
-            types::Value::Array(_) => SchemaKind::Array,
-            types::Value::Map(_) => SchemaKind::Map,
-            types::Value::Union(_, _) => SchemaKind::Union,
-            types::Value::Record(_) => SchemaKind::Record,
-            types::Value::Enum(_, _) => SchemaKind::Enum,
-            types::Value::Fixed(_, _) => SchemaKind::Fixed,
-=======
             Value::Null => SchemaKind::Null,
             Value::Boolean(_) => SchemaKind::Boolean,
             Value::Int(_) => SchemaKind::Int,
@@ -430,7 +403,7 @@
             Value::String(_) => SchemaKind::String,
             Value::Array(_) => SchemaKind::Array,
             Value::Map(_) => SchemaKind::Map,
-            Value::Union(_) => SchemaKind::Union,
+            Value::Union(_, _) => SchemaKind::Union,
             Value::Record(_) => SchemaKind::Record,
             Value::Enum(_, _) => SchemaKind::Enum,
             Value::Fixed(_, _) => SchemaKind::Fixed,
@@ -439,7 +412,6 @@
             Value::TimeMicros(_) => SchemaKind::TimeMicros,
             Value::TimestampMillis(_) => SchemaKind::TimestampMillis,
             Value::TimestampMicros(_) => SchemaKind::TimestampMicros,
->>>>>>> 3228b810
         }
     }
 }
@@ -832,10 +804,7 @@
     ///
     /// Avro supports "recursive" definition of types.
     /// e.g: {"type": {"type": "string"}}
-<<<<<<< HEAD
     fn parse_complex(complex: &Map<String, Value>, context: &mut SchemaParseContext) -> Result<Self, Error> {
-=======
-    fn parse_complex(complex: &Map<String, Value>) -> Result<Self, Error> {
         fn logical_verify_type(complex: &Map<String, Value>, t: &str) -> Result<(), Error> {
             match complex.get("type") {
                 Some(&Value::String(ref a)) if a == t => Ok(()),
@@ -881,7 +850,6 @@
             Some(_) => Err(ParseSchemaError::new("logicalType must be a string"))?,
             _ => {}
         }
->>>>>>> 3228b810
         match complex.get("type") {
             Some(&Value::String(ref t)) => match t.as_str() {
                 "array" => Schema::parse_array(complex, context),
@@ -1063,18 +1031,8 @@
                     seq.serialize_element(v)?;
                 }
                 seq.end()
-<<<<<<< HEAD
             },
             Schema::Record(ref schema) => {
-=======
-            }
-            Schema::Record {
-                ref name,
-                ref doc,
-                ref fields,
-                ..
-            } => {
->>>>>>> 3228b810
                 let mut map = serializer.serialize_map(None)?;
                 map.serialize_entry("type", "record")?;
                 if let Some(ref n) = schema.name.namespace {
@@ -1107,11 +1065,8 @@
                 map.serialize_entry("name", &name.name)?;
                 map.serialize_entry("size", size)?;
                 map.end()
-<<<<<<< HEAD
             },
             Schema::Reference(ref name) => serializer.serialize_str(&name.name),
-=======
-            }
             Schema::Date => {
                 let mut map = serializer.serialize_map(None)?;
                 map.serialize_entry("type", "int")?;
@@ -1142,7 +1097,6 @@
                 map.serialize_entry("logicalType", "timestamp-micros")?;
                 map.end()
             }
->>>>>>> 3228b810
         }
     }
 }
@@ -1618,7 +1572,6 @@
     }
 
     #[test]
-<<<<<<< HEAD
     fn test_schema_fingerprint() {
         use self::md5::Md5;
         use self::sha2::Sha256;
@@ -1646,10 +1599,8 @@
         );
     }
 
-=======
     fn test_logical_types() {
         let schema = Schema::parse_str(r#"{"type": "int", "logicalType": "date"}"#).unwrap();
         assert_eq!(schema, Schema::Date);
     }
->>>>>>> 3228b810
 }